import sys
import platform
import glob
import logging

import serial.tools.list_ports


from .io import DxlIO, Dxl320IO
from .error import BaseErrorHandler
from .syncloop import BaseDxlController
<<<<<<< HEAD
from .motor import DxlMXMotor, DxlAXRXMotor, DxlXL320Motor
from .io.abstract_io import DxlError
=======
from .motor import DxlMXMotor, DxlAXRXMotor, DxlXL320Motor, DxlSRMotor
>>>>>>> 06fbd0e8

from ..robot import Robot

logger = logging.getLogger(__name__)


def _get_available_ports():
    """ Tries to find the available serial ports on your system. """
    if platform.system() == 'Darwin':
        return glob.glob('/dev/tty.usb*')

    elif platform.system() == 'Linux':
        return glob.glob('/dev/ttyACM*') + glob.glob('/dev/ttyUSB*') + glob.glob('/dev/ttyAMA*')

    elif sys.platform.lower() == 'cygwin':
        return glob.glob('/dev/com*')

    elif platform.system() == 'Windows':
        import _winreg
        import itertools

        ports = []
        path = 'HARDWARE\\DEVICEMAP\\SERIALCOMM'
        key = _winreg.OpenKey(_winreg.HKEY_LOCAL_MACHINE, path)

        for i in itertools.count():
            try:
                ports.append(str(_winreg.EnumValue(key, i)[1]))
            except WindowsError:
                return ports
    else:
        raise EnvironmentError('{} is an unsupported platform, cannot find serial ports !'.format(platform.system()))
    return []


def get_available_ports(only_free=False):
    ports = _get_available_ports()

    if only_free:
        ports = list(set(ports) - set(DxlIO.get_used_ports()))

    return ports


def get_port_vendor_info(port=None):
    """ Return vendor informations of a usb2serial device.
        It may depends on the Operating System.
        :param string port: port of the usb2serial device

        :Example:

        Result with a USB2Dynamixel on Linux:
        In [1]: import pypot.dynamixel
        In [2]: pypot.dynamixel.get_port_vendor_info('/dev/ttyUSB0')
        Out[2]: 'USB VID:PID=0403:6001 SNR=A7005LKE' """

    port_info_dict = dict((x[0], x[2]) for x in serial.tools.list_ports.comports())
    return port_info_dict[port] if port is not None else port_info_dict


def find_port(ids, strict=True):
    """ Find the port with the specified attached motor ids.

        :param list ids: list of motor ids to find
        :param bool strict: specify if all ids should be find (when set to False, only half motor must be found)

        .. warning:: If two (or more) ports are attached to the same list of motor ids the first match will be returned.

    """
    ids_founds = []
    for port in get_available_ports():
        for DxlIOCls in (DxlIO, Dxl320IO):
            try:
                with DxlIOCls(port) as dxl:
                    _ids_founds = dxl.scan(ids)
                    ids_founds += _ids_founds

                    if strict and len(_ids_founds) == len(ids):
                        return port

                    if not strict and len(_ids_founds) >= len(ids) / 2:
                        logger.warning('Missing ids: {}'.format(ids, list(set(ids) - set(_ids_founds))))
                        return port

                    if len(ids_founds) > 0:
                        logger.warning('Port:{} ids found:{}'.format(port, _ids_founds))

            except DxlError:
                logger.warning('DxlError on port {}'.format(port))
                continue

    raise IndexError('No suitable port found for ids {}. These ids are missing {} !'.format(
        ids, list(set(ids) - set(ids_founds))))


def autodetect_robot():
    """ Creates a :class:`~pypot.robot.robot.Robot` by detecting dynamixel motors on all available ports. """
    motor_controllers = []

    for port in get_available_ports():
        for DxlIOCls in (DxlIO, Dxl320IO):
            dxl_io = DxlIOCls(port)
            ids = dxl_io.scan()

            if not ids:
                dxl_io.close()
                continue

            models = dxl_io.get_model(ids)

            motorcls = {
                'MX': DxlMXMotor,
                'RX': DxlAXRXMotor,
                'AX': DxlAXRXMotor,
                'XL': DxlXL320Motor,
                'SR': DxlSRMotor,
            }

            motors = [motorcls[model[:2]](id, model=model)
                      for id, model in zip(ids, models)]

            c = BaseDxlController(dxl_io, motors)
            motor_controllers.append(c)

    return Robot(motor_controllers)<|MERGE_RESOLUTION|>--- conflicted
+++ resolved
@@ -9,12 +9,8 @@
 from .io import DxlIO, Dxl320IO
 from .error import BaseErrorHandler
 from .syncloop import BaseDxlController
-<<<<<<< HEAD
-from .motor import DxlMXMotor, DxlAXRXMotor, DxlXL320Motor
+from .motor import DxlMXMotor, DxlAXRXMotor, DxlXL320Motor, DxlSRMotor
 from .io.abstract_io import DxlError
-=======
-from .motor import DxlMXMotor, DxlAXRXMotor, DxlXL320Motor, DxlSRMotor
->>>>>>> 06fbd0e8
 
 from ..robot import Robot
 
