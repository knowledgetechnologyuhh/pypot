--- conflicted
+++ resolved
@@ -13,17 +13,10 @@
         pypot.primitive.LoopPrimitive.__init__(self, robot, refresh_freq,
                                                amp, freq, offset, phase)
 
-<<<<<<< HEAD
-        self.motor_list = [self._get_mockup_motor(m) for m in motor_list]
-
-
-    def update(self, amp, freq, phase, offset):
-=======
         self.motor_list = [self.get_mockup_motor(m) for m in motor_list]
 
 
     def update(self, amp, freq, offset, phase):
->>>>>>> 00c2a070
         """ Compute the sin(t) where t is the elapsed time since the primitive has been started. """
         pos = amp * numpy.sin(freq * 2.0 * numpy.pi * self.elapsed_time + \
                               phase * numpy.pi / 180.0) + offset
