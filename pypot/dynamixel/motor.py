import logging
from collections import defaultdict

import numpy
import pypot.utils.pypot_time as time

from ..robot.motor import Motor
from ..utils import SyncEvent
<<<<<<< HEAD
=======
from ..utils.trajectory import GotoMinJerk, GotoLinear
>>>>>>> e6588a2e
from ..utils.stoppablethread import StoppableLoopThread
from ..utils.trajectory import GotoMinJerk

logger = logging.getLogger(__name__)


class DxlRegister(object):
    def __init__(self, rw=False):
        self.rw = rw

    def __get__(self, instance, owner):
        if instance._read_synchronous[self.label]:
            sync = instance._read_synced[self.label]

            if not sync.is_recent:
                sync.request()

        value = instance.__dict__.get(self.label, 0)

        return value

    def __set__(self, instance, value):
        if not self.rw:
            raise AttributeError("can't set attribute")

        logger.debug("Setting '%s.%s' to %s",
                     instance.name, self.label, value)
        instance.__dict__[self.label] = value

        if instance._write_synchronous[self.label]:
            sync = instance._write_synced[self.label]
            sync.request()


class DxlOrientedRegister(DxlRegister):
    def __get__(self, instance, owner):
        value = DxlRegister.__get__(self, instance, owner)
        return (value if instance.direct else -value)

    def __set__(self, instance, value):
        value = value if instance.direct else -value
        DxlRegister.__set__(self, instance, value)


class DxlPositionRegister(DxlOrientedRegister):
    def __get__(self, instance, owner):
        value = DxlOrientedRegister.__get__(self, instance, owner)
        return value - instance.offset

    def __set__(self, instance, value):
        value = value + instance.offset
        DxlOrientedRegister.__set__(self, instance, value)


class RegisterOwner(type):
    def __new__(cls, name, bases, attrs):
        for n, v in attrs.items():
            if isinstance(v, DxlRegister):
                v.label = n
                attrs['registers'].append(n)
        return super(RegisterOwner, cls).__new__(cls, name, bases, attrs)


class DxlMotor(Motor):
    """ High-level class used to represent and control a generic dynamixel motor.

        This class provides all level access to (see :attr:`~pypot.dynamixel.motor.DxlMotor.registers` for an exhaustive list):
            * motor id
            * motor name
            * motor model
            * present position/speed/load
            * goal position/speed/load
            * compliant
            * motor orientation and offset
            * angle limit
            * temperature
            * voltage

        This class represents a generic robotis motor and you define your own subclass for specific motors (see :class:`~pypot.dynamixel.motor.DxlMXMotor` or :class:`~pypot.dynamixel.motor.DxlAXRXMotor`).

        Those properties are synchronized with the real motors values thanks to a :class:`~pypot.dynamixel.controller.DxlController`.

        """
    __metaclass__ = RegisterOwner

    registers = Motor.registers + ['registers',
                                   'goal_speed',
                                   'compliant', 'safe_compliant',
                                   'angle_limit']

    id = DxlRegister()
    name = DxlRegister()
    model = DxlRegister()

    present_position = DxlPositionRegister()
    goal_position = DxlPositionRegister(rw=True)
    present_speed = DxlOrientedRegister()
    moving_speed = DxlOrientedRegister(rw=True)
    present_load = DxlOrientedRegister()
    torque_limit = DxlRegister(rw=True)

    lower_limit = DxlPositionRegister()
    upper_limit = DxlPositionRegister()
    present_voltage = DxlRegister()
    present_temperature = DxlRegister()

    def __init__(self, id, name=None, model='',
                 direct=True, offset=0.0,
                 broken=False,
                 angle_limit=None):
        self.__dict__['id'] = id

        name = name if name is not None else 'motor_{}'.format(id)
        self.__dict__['name'] = name

        self.__dict__['model'] = model
        self.__dict__['direct'] = direct
        self.__dict__['offset'] = offset

        self.__dict__['compliant'] = True

        self._safe_compliance = SafeCompliance(self)
        self.goto_behavior = 'dummy'
        self.compliant_behavior = 'dummy'

        self._broken = broken

        self._read_synchronous = defaultdict(lambda: False)
        self._read_synced = defaultdict(SyncEvent)

        self._write_synchronous = defaultdict(lambda: False)
        self._write_synced = defaultdict(SyncEvent)

        if angle_limit is not None:
            self.__dict__['lower_limit'], self.__dict__[
                'upper_limit'] = angle_limit

    def __repr__(self):
        return ('<DxlMotor name={self.name} '
                'id={self.id} '
                'pos={self.present_position}>').format(self=self)

    @property
    def goal_speed(self):
        """ Goal speed (in degrees per second) of the motor.

            This property can be used to control your motor in speed. Setting a goal speed will automatically change the moving speed and sets the goal position as the angle limit.

            .. note:: The motor will turn until reaching the angle limit. But this is not a wheel mode, so the motor will stop at its limits.

            """
        return numpy.sign(self.goal_position) * self.moving_speed

    @goal_speed.setter
    def goal_speed(self, value):
        if abs(value) < numpy.finfo(numpy.float).eps:
            self.goal_position = self.present_position

        else:
            # 0.7 corresponds approx. to the min speed that will be converted into 0
            # and as 0 corredsponds to setting the max speed, we have to check this case
            value = numpy.sign(value) * 0.7 if abs(value) < 0.7 else value

            self.goal_position = numpy.sign(value) * self.max_pos
            self.moving_speed = abs(value)

    @property
    def compliant_behavior(self):
        return self._compliant_behavior

    @compliant_behavior.setter
    def compliant_behavior(self, value):
        if value not in ('dummy', 'safe'):
            raise ValueError(
                'Wrong compliant type! It should be either "dummy" or "safe".')

        if hasattr(self, '_compliant_behavior') and self._compliant_behavior == value:
            return

        self._compliant_behavior = value

        # Start the safe compliance behavior when the motor should be compliant
        if value is 'safe' and self.compliant:
            self._safe_compliance.start()

        if value is 'dummy':
            use_safe = self._safe_compliance.started
            if use_safe:
                self._safe_compliance.stop()
            self.compliant = self.compliant or use_safe

    @property
    def compliant(self):
        return bool(self.__dict__['compliant'])

    @compliant.setter
    def compliant(self, is_compliant):
        if self._safe_compliance.started and is_compliant:
            return

        if self.compliant_behavior == 'dummy':
            self._set_compliancy(is_compliant)

        elif self.compliant_behavior == 'safe':
            if is_compliant:
                self._safe_compliance.start()
            elif self._safe_compliance.started:
                self._safe_compliance.stop()

    def _set_compliancy(self, is_compliant):
        # Change the goal_position only if you switch from compliant to not compliant mode
        if not is_compliant and self.compliant:
            self.goal_position = self.present_position
        self.__dict__['compliant'] = is_compliant

    @property
    def angle_limit(self):
        return self.lower_limit, self.upper_limit

    @angle_limit.setter
    def angle_limit(self, limits):
        self.lower_limit, self.upper_limit = limits

    @property
    def goto_behavior(self):
        return self._default_goto_behavior

    @goto_behavior.setter
    def goto_behavior(self, value):
<<<<<<< HEAD
        if value not in ('dummy', 'minjerk'):
            raise ValueError(
                'Wrong compliant type! It should be either "dummy" or "minjerk".')
=======
        if value not in ('dummy', 'minjerk', 'linear'):
            raise ValueError('Wrong compliant type! It should be either "dummy", "minjerk" or "linear".')
>>>>>>> e6588a2e
        self._default_goto_behavior = value

    def goto_position(self, position, duration, control=None, wait=False):
        """ Automatically sets the goal position and the moving speed to reach the desired position within the duration. """

        if control is None:
            control = self.goto_behavior

        if control == 'minjerk':
            goto_min_jerk = GotoMinJerk(self, position, duration)
            goto_min_jerk.start()

            if wait:
                goto_min_jerk.wait_to_stop()

        elif control == 'dummy':
            dp = abs(self.present_position - position)
            speed = (dp / float(duration)) if duration > 0 else 0

            self.moving_speed = speed
            self.goal_position = position

            if wait:
                time.sleep(duration)

        elif control == 'linear':
            goto_linear = GotoLinear(self, position, duration)
            goto_linear.start()

            if wait:
                goto_linear.wait_to_stop()


class DxlAXRXMotor(DxlMotor):
    """ This class represents the AX robotis motor.

        This class adds access to:
            * compliance margin/slope (see the robotis website for details)

        """
    registers = list(DxlMotor.registers)

    compliance_margin = DxlRegister(rw=True)
    compliance_slope = DxlRegister(rw=True)

    def __init__(self, id, name=None, model='',
                 direct=True, offset=0.0, broken=False,
                 angle_limit=None):
        DxlMotor.__init__(self, id, name, model,
                          direct, offset, broken,
                          angle_limit)
        self.max_pos = 150


class DxlMXMotor(DxlMotor):
    """ This class represents the RX and MX robotis motor.

        This class adds access to:
            * PID gains (see the robotis website for details)

        """
    registers = list(DxlMotor.registers)

    pid = DxlRegister(rw=True)

    def __init__(self, id, name=None, model='',
                 direct=True, offset=0.0, broken=False,
                 angle_limit=None):
        """ This class represents the RX and MX robotis motor.

            This class adds access to:
                * PID gains (see the robotis website for details)

            """
        DxlMotor.__init__(self, id, name, model,
                          direct, offset, broken,
                          angle_limit)
        self.max_pos = 180


class DxlMX64106Motor(DxlMXMotor):
    """ This class represents the MX-64 and MX-106 robotis motor.

        This class adds access to:
            * present current

        """

    registers = list(DxlMXMotor.registers)

    present_current = DxlRegister()

    def __init__(self, id, name=None, model='',
                 direct=True, offset=0.0, broken=False,
                 angle_limit=None):
        """ This class represents the RX and MX robotis motor.

            This class adds access to:
                * PID gains (see the robotis website for details)

            """
        DxlMotor.__init__(self, id, name, model,
                          direct, offset, broken,
                          angle_limit)
        self.max_pos = 180


class DxlXL320Motor(DxlMXMotor):
    registers = list(DxlMXMotor.registers)

    led = DxlRegister(rw=True)
    control_mode = DxlRegister(rw=True)

    """ This class represents the XL-320 robotis motor. """

    def __init__(self, id, name=None, model='XL-320',
                 direct=True, offset=0.0, broken=False,
                 angle_limit=None):
        DxlMXMotor.__init__(self, id, name, model,
                            direct, offset, broken,
                            angle_limit)
        self.max_pos = 150


class DxlSRAresMotor(DxlMotor):
    """ This class represents the seed robotics ares actuators found in
        old versions of the RH4D hand.

        This class adds access to:
            * force control enable
            * goal force
            * present current

        """
    registers = list(DxlMotor.registers)

    force_control_enable = DxlRegister(rw=True)
    goal_force = DxlRegister(rw=True)
    present_current = DxlRegister()

    def __init__(self, id, name=None, model='',
                 direct=True, offset=0.0, broken=False,
                 angle_limit=None):
        """ This class represents the seed robotics ares actuators found in
            old versions of the RH4D hand.

        This class adds access to:
            * force control enable
            * goal force
            * present current

            """
        DxlMotor.__init__(self, id, name, model,
                          direct, offset, broken,
                          angle_limit)
        self.max_pos = 180


class DxlSRErosMotor(DxlMotor):
    """ This class represents the seed robotics eros actuators found in
        most of their hand models.

        This class adds access to:
            * [TODO] PID gains (see the robotis website for details)
            * Motor PWM

        """
    registers = list(DxlMotor.registers)

    present_pwm = DxlRegister()

    def __init__(self, id, name=None, model='',
                 direct=True, offset=0.0, broken=False,
                 angle_limit=None):
        """ This class represents the robotis motor found in the seed robotics hand.

        This class adds access to:
            * [TODO] PID gains (see the robotis website for details)
            * Motor PWM

            """
        DxlMotor.__init__(self, id, name, model,
                          direct, offset, broken,
                          angle_limit)
        self.max_pos = 180


class DxlSRBoard(DxlMotor):
    """ This class represents the logic board found in the seed robotics hands.

        This class adds access to:
            * current port readings

        """
    registers = list(DxlMotor.registers)

    present_current_port_1 = DxlRegister()
    present_current_port_2 = DxlRegister()
    present_current_port_3 = DxlRegister()
    present_current_port_4 = DxlRegister()
    present_current_port_5 = DxlRegister()
    present_current_port_6 = DxlRegister()
    present_current_port_7 = DxlRegister()
    present_thumb_current = DxlRegister()
    present_finger_current = DxlRegister()
    present_wrist_z_current = DxlRegister()
    present_wrist_y_current = DxlRegister()

    def __init__(self, id, name=None, model='',
                 direct=True, offset=0.0, broken=False,
                 angle_limit=None):
        """ This class represents the logic board found in the seed robotics hand.

            This class adds access to:
                * current port readings

            """
        DxlMotor.__init__(self, id, name, model,
                          direct, offset, broken,
                          angle_limit)
        self.max_pos = 180


class SafeCompliance(StoppableLoopThread):
    """ This class creates a controller to active compliance only if the current motor position is included in the angle limit, else the compliance is turned off. """

    def __init__(self, motor, frequency=50):
        StoppableLoopThread.__init__(self, frequency)

        self.motor = motor

    def update(self):
        self.motor._set_compliancy(
            (min(self.motor.angle_limit) < self.motor.present_position < max(self.motor.angle_limit)))

    def teardown(self):
        self.motor._set_compliancy(False)<|MERGE_RESOLUTION|>--- conflicted
+++ resolved
@@ -6,10 +6,7 @@
 
 from ..robot.motor import Motor
 from ..utils import SyncEvent
-<<<<<<< HEAD
-=======
 from ..utils.trajectory import GotoMinJerk, GotoLinear
->>>>>>> e6588a2e
 from ..utils.stoppablethread import StoppableLoopThread
 from ..utils.trajectory import GotoMinJerk
 
@@ -239,14 +236,8 @@
 
     @goto_behavior.setter
     def goto_behavior(self, value):
-<<<<<<< HEAD
-        if value not in ('dummy', 'minjerk'):
-            raise ValueError(
-                'Wrong compliant type! It should be either "dummy" or "minjerk".')
-=======
         if value not in ('dummy', 'minjerk', 'linear'):
             raise ValueError('Wrong compliant type! It should be either "dummy", "minjerk" or "linear".')
->>>>>>> e6588a2e
         self._default_goto_behavior = value
 
     def goto_position(self, position, duration, control=None, wait=False):
