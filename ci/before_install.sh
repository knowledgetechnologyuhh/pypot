--- conflicted
+++ resolved
@@ -33,10 +33,6 @@
 
     # Use miniconda python (provide binaries for scipy and numpy on Linux)
     if [[ "$TRAVIS_PYTHON_VERSION" == "2.7" ]]; then
-<<<<<<< HEAD
-
-=======
->>>>>>> a2177da2
         curl -L -o miniconda.sh http://repo.continuum.io/miniconda/Miniconda-latest-Linux-x86_64.sh
     else
         curl -L -o miniconda.sh http://repo.continuum.io/miniconda/Miniconda3-latest-Linux-x86_64.sh
