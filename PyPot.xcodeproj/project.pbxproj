// !$*UTF8*$!
{
	archiveVersion = 1;
	classes = {
	};
	objectVersion = 46;
	objects = {

/* Begin PBXFileReference section */
		A8103E94160B199700D490C9 /* poppy.xml */ = {isa = PBXFileReference; fileEncoding = 4; lastKnownFileType = text.xml; path = poppy.xml; sourceTree = "<group>"; };
		A82D52C615F2598500ED73DC /* utils.py */ = {isa = PBXFileReference; fileEncoding = 4; lastKnownFileType = text.script.python; path = utils.py; sourceTree = "<group>"; };
		A82D52C815F2599E00ED73DC /* io.py */ = {isa = PBXFileReference; fileEncoding = 4; lastKnownFileType = text.script.python; path = io.py; sourceTree = "<group>"; };
		A82D52C915F259B200ED73DC /* protocol.py */ = {isa = PBXFileReference; fileEncoding = 4; lastKnownFileType = text.script.python; path = protocol.py; sourceTree = "<group>"; };
		A82D52CA15F259C800ED73DC /* conversions.py */ = {isa = PBXFileReference; fileEncoding = 4; lastKnownFileType = text.script.python; path = conversions.py; sourceTree = "<group>"; };
		A82D52CD15F25A5700ED73DC /* motor-sinus.py */ = {isa = PBXFileReference; fileEncoding = 4; lastKnownFileType = text.script.python; path = "motor-sinus.py"; sourceTree = "<group>"; };
		A82F6C7215F89D6100AFBA1E /* torso.xml */ = {isa = PBXFileReference; fileEncoding = 4; lastKnownFileType = text.xml; path = torso.xml; sourceTree = "<group>"; };
		A82F6C7415F89E2200AFBA1E /* __init__.py */ = {isa = PBXFileReference; fileEncoding = 4; lastKnownFileType = text.script.python; path = __init__.py; sourceTree = "<group>"; };
		A82F6C7515F89EC000AFBA1E /* __init__.py */ = {isa = PBXFileReference; fileEncoding = 4; lastKnownFileType = text.script.python; path = __init__.py; sourceTree = "<group>"; };
		A861048215BF3ADC005F6573 /* setup.py */ = {isa = PBXFileReference; fileEncoding = 4; lastKnownFileType = text.script.python; path = setup.py; sourceTree = "<group>"; };
		A861048315BF3AE8005F6573 /* README */ = {isa = PBXFileReference; fileEncoding = 4; lastKnownFileType = text; path = README; sourceTree = "<group>"; };
		A895D8031604E9BD0086C539 /* conf.py */ = {isa = PBXFileReference; fileEncoding = 4; lastKnownFileType = text.script.python; path = conf.py; sourceTree = "<group>"; };
		A895D8041604E9BD0086C539 /* index.rst */ = {isa = PBXFileReference; fileEncoding = 4; lastKnownFileType = text; path = index.rst; sourceTree = "<group>"; };
		A895D8051604E9BD0086C539 /* make.bat */ = {isa = PBXFileReference; fileEncoding = 4; lastKnownFileType = text; path = make.bat; sourceTree = "<group>"; };
		A895D8061604E9BD0086C539 /* Makefile */ = {isa = PBXFileReference; fileEncoding = 4; lastKnownFileType = sourcecode.make; path = Makefile; sourceTree = "<group>"; };
		A895D8071604EC2B0086C539 /* intro.rst */ = {isa = PBXFileReference; fileEncoding = 4; lastKnownFileType = text; path = intro.rst; sourceTree = "<group>"; };
		A895D8081604EC450086C539 /* tutorial.rst */ = {isa = PBXFileReference; fileEncoding = 4; lastKnownFileType = text; path = tutorial.rst; sourceTree = "<group>"; };
		A895D8091604EC700086C539 /* dynamixel.rst */ = {isa = PBXFileReference; fileEncoding = 4; lastKnownFileType = text; path = dynamixel.rst; sourceTree = "<group>"; };
		A895D80A1604ECA30086C539 /* FAQ.rst */ = {isa = PBXFileReference; fileEncoding = 4; lastKnownFileType = text; path = FAQ.rst; sourceTree = "<group>"; };
		A89F23B415F602E8007590EC /* packet.py */ = {isa = PBXFileReference; fileEncoding = 4; lastKnownFileType = text.script.python; path = packet.py; sourceTree = "<group>"; };
		A8A891AA15F8C4AF009483EB /* test_connection.py */ = {isa = PBXFileReference; fileEncoding = 4; lastKnownFileType = text.script.python; path = test_connection.py; sourceTree = "<group>"; };
		A8BED67515BFFFAA00229A79 /* __init__.py */ = {isa = PBXFileReference; fileEncoding = 4; lastKnownFileType = text.script.python; path = __init__.py; sourceTree = "<group>"; };
		A8BED67615BFFFB900229A79 /* __init__.py */ = {isa = PBXFileReference; fileEncoding = 4; lastKnownFileType = text.script.python; path = __init__.py; sourceTree = "<group>"; };
		A8BED67715C0000100229A79 /* test_dynamixel.py */ = {isa = PBXFileReference; fileEncoding = 4; lastKnownFileType = text.script.python; path = test_dynamixel.py; sourceTree = "<group>"; };
		A8C7D0D915F76468007C5E66 /* test_conversions.py */ = {isa = PBXFileReference; fileEncoding = 4; lastKnownFileType = text.script.python; path = test_conversions.py; sourceTree = "<group>"; };
		A8C7D0DB15F76582007C5E66 /* example.xml */ = {isa = PBXFileReference; fileEncoding = 4; lastKnownFileType = text.xml; path = example.xml; sourceTree = "<group>"; };
		A8C7D0DD15F765F9007C5E66 /* xmlparser.py */ = {isa = PBXFileReference; fileEncoding = 4; lastKnownFileType = text.script.python; path = xmlparser.py; sourceTree = "<group>"; };
		A8C7D0DF15F79E6A007C5E66 /* controller.py */ = {isa = PBXFileReference; fileEncoding = 4; lastKnownFileType = text.script.python; path = controller.py; sourceTree = "<group>"; };
		A8C7D0E015F7A39C007C5E66 /* motor.py */ = {isa = PBXFileReference; fileEncoding = 4; lastKnownFileType = text.script.python; path = motor.py; sourceTree = "<group>"; };
		A8C7D0E115F7A926007C5E66 /* robot.py */ = {isa = PBXFileReference; fileEncoding = 4; lastKnownFileType = text.script.python; path = robot.py; sourceTree = "<group>"; };
		A8F42723160B4DD600445C52 /* imu.py */ = {isa = PBXFileReference; fileEncoding = 4; lastKnownFileType = text.script.python; path = imu.py; sourceTree = "<group>"; };
/* End PBXFileReference section */

/* Begin PBXGroup section */
		A82D52CC15F25A3F00ED73DC /* samples */ = {
			isa = PBXGroup;
			children = (
				A82D52CD15F25A5700ED73DC /* motor-sinus.py */,
			);
			path = samples;
			sourceTree = "<group>";
		};
		A861046F15BF06DC005F6573 = {
			isa = PBXGroup;
			children = (
				A861048415BF3D62005F6573 /* pypot */,
<<<<<<< HEAD
				A8C7D0DA15F76574007C5E66 /* resources */,
=======
				A895D7FF1604E9BD0086C539 /* doc */,
>>>>>>> 2da31312
				A82D52CC15F25A3F00ED73DC /* samples */,
				A861048615BF3D62005F6573 /* test */,
				A861048215BF3ADC005F6573 /* setup.py */,
				A861048315BF3AE8005F6573 /* README */,
			);
			sourceTree = "<group>";
		};
		A861048415BF3D62005F6573 /* pypot */ = {
			isa = PBXGroup;
			children = (
				A8BED67515BFFFAA00229A79 /* __init__.py */,
				A8C7D0DE15F79E07007C5E66 /* robot */,
				A8F42721160B4DC000445C52 /* sensor */,
				A8BED67315BFFF9B00229A79 /* dynamixel */,
				A8C7D0DC15F765CA007C5E66 /* config */,
				A82D52C615F2598500ED73DC /* utils.py */,
			);
			path = pypot;
			sourceTree = "<group>";
		};
		A861048615BF3D62005F6573 /* test */ = {
			isa = PBXGroup;
			children = (
				A8C7D0D815F7645D007C5E66 /* dynamixel */,
				A8BED67715C0000100229A79 /* test_dynamixel.py */,
			);
			path = test;
			sourceTree = "<group>";
		};
		A895D7FF1604E9BD0086C539 /* doc */ = {
			isa = PBXGroup;
			children = (
				A895D8001604E9BD0086C539 /* _build */,
				A895D8011604E9BD0086C539 /* _static */,
				A895D8021604E9BD0086C539 /* _templates */,
				A895D8031604E9BD0086C539 /* conf.py */,
				A895D8051604E9BD0086C539 /* make.bat */,
				A895D8061604E9BD0086C539 /* Makefile */,
				A895D8041604E9BD0086C539 /* index.rst */,
				A895D8071604EC2B0086C539 /* intro.rst */,
				A895D8081604EC450086C539 /* tutorial.rst */,
				A895D8091604EC700086C539 /* dynamixel.rst */,
				A895D80A1604ECA30086C539 /* FAQ.rst */,
			);
			path = doc;
			sourceTree = "<group>";
		};
		A895D8001604E9BD0086C539 /* _build */ = {
			isa = PBXGroup;
			children = (
			);
			path = _build;
			sourceTree = "<group>";
		};
		A895D8011604E9BD0086C539 /* _static */ = {
			isa = PBXGroup;
			children = (
			);
			path = _static;
			sourceTree = "<group>";
		};
		A895D8021604E9BD0086C539 /* _templates */ = {
			isa = PBXGroup;
			children = (
			);
			path = _templates;
			sourceTree = "<group>";
		};
		A8BED67315BFFF9B00229A79 /* dynamixel */ = {
			isa = PBXGroup;
			children = (
				A8BED67615BFFFB900229A79 /* __init__.py */,
				A8C7D0DF15F79E6A007C5E66 /* controller.py */,
				A8C7D0E015F7A39C007C5E66 /* motor.py */,
				A82D52C815F2599E00ED73DC /* io.py */,
				A89F23B415F602E8007590EC /* packet.py */,
				A82D52C915F259B200ED73DC /* protocol.py */,
				A82D52CA15F259C800ED73DC /* conversions.py */,
			);
			path = dynamixel;
			sourceTree = "<group>";
		};
		A8C7D0D815F7645D007C5E66 /* dynamixel */ = {
			isa = PBXGroup;
			children = (
				A8C7D0D915F76468007C5E66 /* test_conversions.py */,
				A8A891AA15F8C4AF009483EB /* test_connection.py */,
			);
			path = dynamixel;
			sourceTree = "<group>";
		};
		A8C7D0DA15F76574007C5E66 /* resources */ = {
			isa = PBXGroup;
			children = (
				A8C7D0DB15F76582007C5E66 /* example.xml */,
				A82F6C7215F89D6100AFBA1E /* torso.xml */,
				A8103E94160B199700D490C9 /* poppy.xml */,
			);
			path = resources;
			sourceTree = SOURCE_ROOT;
		};
		A8C7D0DC15F765CA007C5E66 /* config */ = {
			isa = PBXGroup;
			children = (
				A82F6C7415F89E2200AFBA1E /* __init__.py */,
				A8C7D0DD15F765F9007C5E66 /* xmlparser.py */,
			);
			path = config;
			sourceTree = "<group>";
		};
		A8C7D0DE15F79E07007C5E66 /* robot */ = {
			isa = PBXGroup;
			children = (
				A82F6C7515F89EC000AFBA1E /* __init__.py */,
				A8C7D0E115F7A926007C5E66 /* robot.py */,
			);
			path = robot;
			sourceTree = "<group>";
		};
		A8F42721160B4DC000445C52 /* sensor */ = {
			isa = PBXGroup;
			children = (
				A8F42723160B4DD600445C52 /* imu.py */,
			);
			path = sensor;
			sourceTree = "<group>";
		};
/* End PBXGroup section */

/* Begin PBXLegacyTarget section */
		A861047615BF06DC005F6573 /* PyPot */ = {
			isa = PBXLegacyTarget;
			buildArgumentsString = "$(ACTION)";
			buildConfigurationList = A861047915BF06DC005F6573 /* Build configuration list for PBXLegacyTarget "PyPot" */;
			buildPhases = (
			);
			buildToolPath = /usr/bin/python;
			dependencies = (
			);
			name = PyPot;
			passBuildSettingsInEnvironment = 1;
			productName = PyPot;
		};
/* End PBXLegacyTarget section */

/* Begin PBXProject section */
		A861047115BF06DC005F6573 /* Project object */ = {
			isa = PBXProject;
			attributes = {
				LastUpgradeCheck = 0440;
				ORGANIZATIONNAME = INRIA;
			};
			buildConfigurationList = A861047415BF06DC005F6573 /* Build configuration list for PBXProject "PyPot" */;
			compatibilityVersion = "Xcode 3.2";
			developmentRegion = English;
			hasScannedForEncodings = 0;
			knownRegions = (
				en,
			);
			mainGroup = A861046F15BF06DC005F6573;
			projectDirPath = "";
			projectRoot = "";
			targets = (
				A861047615BF06DC005F6573 /* PyPot */,
			);
		};
/* End PBXProject section */

/* Begin XCBuildConfiguration section */
		A861047715BF06DC005F6573 /* Debug */ = {
			isa = XCBuildConfiguration;
			buildSettings = {
				ALWAYS_SEARCH_USER_PATHS = NO;
				ARCHS = "$(ARCHS_STANDARD_64_BIT)";
				COPY_PHASE_STRIP = NO;
				GCC_C_LANGUAGE_STANDARD = gnu99;
				GCC_DYNAMIC_NO_PIC = NO;
				GCC_ENABLE_OBJC_EXCEPTIONS = YES;
				GCC_OPTIMIZATION_LEVEL = 0;
				GCC_PREPROCESSOR_DEFINITIONS = (
					"DEBUG=1",
					"$(inherited)",
				);
				GCC_SYMBOLS_PRIVATE_EXTERN = NO;
				GCC_VERSION = com.apple.compilers.llvm.clang.1_0;
				GCC_WARN_64_TO_32_BIT_CONVERSION = YES;
				GCC_WARN_ABOUT_RETURN_TYPE = YES;
				GCC_WARN_UNINITIALIZED_AUTOS = YES;
				GCC_WARN_UNUSED_VARIABLE = YES;
				MACOSX_DEPLOYMENT_TARGET = 10.7;
				ONLY_ACTIVE_ARCH = YES;
				SDKROOT = macosx;
			};
			name = Debug;
		};
		A861047815BF06DC005F6573 /* Release */ = {
			isa = XCBuildConfiguration;
			buildSettings = {
				ALWAYS_SEARCH_USER_PATHS = NO;
				ARCHS = "$(ARCHS_STANDARD_64_BIT)";
				COPY_PHASE_STRIP = YES;
				DEBUG_INFORMATION_FORMAT = "dwarf-with-dsym";
				GCC_C_LANGUAGE_STANDARD = gnu99;
				GCC_ENABLE_OBJC_EXCEPTIONS = YES;
				GCC_VERSION = com.apple.compilers.llvm.clang.1_0;
				GCC_WARN_64_TO_32_BIT_CONVERSION = YES;
				GCC_WARN_ABOUT_RETURN_TYPE = YES;
				GCC_WARN_UNINITIALIZED_AUTOS = YES;
				GCC_WARN_UNUSED_VARIABLE = YES;
				MACOSX_DEPLOYMENT_TARGET = 10.7;
				SDKROOT = macosx;
			};
			name = Release;
		};
		A861047A15BF06DC005F6573 /* Debug */ = {
			isa = XCBuildConfiguration;
			buildSettings = {
				COMBINE_HIDPI_IMAGES = YES;
				DEBUGGING_SYMBOLS = YES;
				GCC_GENERATE_DEBUGGING_SYMBOLS = YES;
				GCC_OPTIMIZATION_LEVEL = 0;
				OTHER_CFLAGS = "";
				OTHER_LDFLAGS = "";
				PRODUCT_NAME = "$(TARGET_NAME)";
			};
			name = Debug;
		};
		A861047B15BF06DC005F6573 /* Release */ = {
			isa = XCBuildConfiguration;
			buildSettings = {
				COMBINE_HIDPI_IMAGES = YES;
				OTHER_CFLAGS = "";
				OTHER_LDFLAGS = "";
				PRODUCT_NAME = "$(TARGET_NAME)";
			};
			name = Release;
		};
/* End XCBuildConfiguration section */

/* Begin XCConfigurationList section */
		A861047415BF06DC005F6573 /* Build configuration list for PBXProject "PyPot" */ = {
			isa = XCConfigurationList;
			buildConfigurations = (
				A861047715BF06DC005F6573 /* Debug */,
				A861047815BF06DC005F6573 /* Release */,
			);
			defaultConfigurationIsVisible = 0;
			defaultConfigurationName = Release;
		};
		A861047915BF06DC005F6573 /* Build configuration list for PBXLegacyTarget "PyPot" */ = {
			isa = XCConfigurationList;
			buildConfigurations = (
				A861047A15BF06DC005F6573 /* Debug */,
				A861047B15BF06DC005F6573 /* Release */,
			);
			defaultConfigurationIsVisible = 0;
			defaultConfigurationName = Release;
		};
/* End XCConfigurationList section */
	};
	rootObject = A861047115BF06DC005F6573 /* Project object */;
}<|MERGE_RESOLUTION|>--- conflicted
+++ resolved
@@ -53,11 +53,7 @@
 			isa = PBXGroup;
 			children = (
 				A861048415BF3D62005F6573 /* pypot */,
-<<<<<<< HEAD
 				A8C7D0DA15F76574007C5E66 /* resources */,
-=======
-				A895D7FF1604E9BD0086C539 /* doc */,
->>>>>>> 2da31312
 				A82D52CC15F25A3F00ED73DC /* samples */,
 				A861048615BF3D62005F6573 /* test */,
 				A861048215BF3ADC005F6573 /* setup.py */,
